// Copyright 2017 Google Inc. All rights reserved.
//
// Licensed under the Apache License, Version 2.0 (the "License");
// you may not use this file except in compliance with the License.
// You may obtain a copy of the License at
//
//     http://www.apache.org/licenses/LICENSE-2.0
//
// Unless required by applicable law or agreed to in writing, software
// distributed under the License is distributed on an "AS IS" BASIS,
// WITHOUT WARRANTIES OR CONDITIONS OF ANY KIND, either express or implied.
// See the License for the specific language governing permissions and
// limitations under the License.

//! Plugins and related functionality.

pub mod rpc_types;
mod manager;
mod manifest;
mod catalog;

use std::sync::{Arc, Mutex, mpsc};
use std::sync::atomic::{AtomicBool, Ordering};
use std::thread;
use std::process::{ChildStdin, Child, Command, Stdio};
use std::io::{self, BufReader, Write};

use serde_json::{self, Value};

use xi_rpc::{self, RpcPeer, RpcCtx, RpcLoop, Handler};
use tabs::ViewIdentifier;

pub use self::manager::{PluginManagerRef, WeakPluginManagerRef};

use self::rpc_types::{PluginUpdate, PluginCommand, PluginBufferInfo};
use self::manifest::PluginDescription;
use self::manager::PluginName;
use self::catalog::PluginCatalog;


pub type PluginPeer = RpcPeer<ChildStdin>;
/// A process-unique identifier for a running plugin.
///
/// Note: two instances of the same executable will have different identifiers.
/// Note: this identifier is distinct from the OS's process id.
#[derive(Debug, Clone, Copy)]
pub struct PluginPid(usize);

/// A running plugin.
pub struct Plugin<W: Write> {
    peer: PluginPeer,
    /// The plugin's process
    process: Child,
    manager: WeakPluginManagerRef<W>,
    description: PluginDescription,
    identifier: PluginPid,
}

/// A convenience wrapper for passing around a reference to a plugin.
///
/// Note: A plugin is always owned by and used through a `PluginRef`.
///
/// The second field is used to flag dead plugins for cleanup.
pub struct PluginRef<W: Write>(Arc<Mutex<Plugin<W>>>, Arc<AtomicBool>);

impl<W: Write> Clone for PluginRef<W> {
    fn clone(&self) -> Self {
        PluginRef(self.0.clone(), self.1.clone())
    }
}

impl<W: Write + Send + 'static> Handler<ChildStdin> for PluginRef<W> {
    fn handle_notification(&mut self, _ctx: RpcCtx<ChildStdin>, method: &str, params: &Value) {
        if let Some(_) = self.rpc_handler(method, params) {
            print_err!("Unexpected return value for notification {}", method)
        }
    }

    fn handle_request(&mut self, _ctx: RpcCtx<ChildStdin>, method: &str, params: &Value) ->
        Result<Value, Value> {
        let result = self.rpc_handler(method, params);
        result.ok_or_else(|| Value::String("missing return value".to_string()))
    }
}

impl<W: Write + Send + 'static> PluginRef<W> {
    fn rpc_handler(&self, method: &str, params: &Value) -> Option<Value> {
        let plugin_manager = {
            self.0.lock().unwrap().manager.upgrade()
        };

        if let Some(plugin_manager) = plugin_manager {
<<<<<<< HEAD
            let cmd = serde_json::from_value::<PluginCommand>(params.to_owned());
            if cmd.is_err() {
                print_err!("failed to parse plugin rpc {}, params {:?}",
                           method, params);
                return None
            }
            plugin_manager.lock().handle_plugin_cmd(cmd.unwrap())
=======
            let cmd = serde_json::from_value::<PluginCommand>(params.to_owned())
                .expect(&format!("failed to parse plugin rpc {}, params {:?}",
                        method, params));
            //TODO: replace plugin name with a process-unique value identifier
            let name = self.0.lock().unwrap().description.name.clone();
            let result = plugin_manager.lock().handle_plugin_cmd(
                cmd, &self.0.lock().unwrap().view_id, &name);
        result
>>>>>>> 282c3a1c
        } else {
            None
        }
    }

    /// Send an arbitrary RPC notification to the plugin.
    pub fn notify(&self, method: &str, params: &Value) {
        self.0.lock().unwrap().peer.send_rpc_notification(method, params);
    }

    /// Initialize the plugin.
    pub fn initialize(&self, init: &[PluginBufferInfo]) {
        self.0.lock().unwrap().peer
            .send_rpc_notification("initialize", &json!({
                "buffer_info": init,
            }));
    }

    /// Update message sent to the plugin.
    pub fn update<F>(&self, update: &PluginUpdate, callback: F)
            where F: FnOnce(Result<Value, xi_rpc::Error>) + Send + 'static {
        let params = serde_json::to_value(update).expect("PluginUpdate invalid");
        match self.0.lock() {
            Ok(plugin) => plugin.peer.send_rpc_request_async("update", &params, callback),
            Err(err) => {
                print_err!("plugin update failed {:?}", err);
                callback(Err(xi_rpc::Error::PeerDisconnect));
            }
        }
    }

    /// Termination message sent to the plugin.
    ///
    /// The plugin is expected to clean up and close the pipe.
    pub fn shutdown(&self) {
        match self.0.lock() {
            Ok(mut inner) => {
                //FIXME: don't block here?
                inner.peer.send_rpc_notification("shutdown", &json!({}));
                // TODO: get rust plugin lib to respect shutdown msg
                if inner.description.name == "syntect" {
                    let _ = inner.process.kill();
                }
                print_err!("waiting on process {}", inner.process.id());
                let exit_status = inner.process.wait();
                print_err!("process ended {:?}", exit_status);
            }
            Err(_) => print_err!("plugin mutex poisoned"),
        }
    }

    /// Returns `true` if this plugin has crashed.
    pub fn is_dead(&self) -> bool {
        self.1.load(Ordering::SeqCst)
    }

    /// Marks this plugin as having crashed.
    pub fn declare_dead(&mut self) {
        self.1.store(true, Ordering::SeqCst);
    }

    /// Returns this plugin instance's unique identifier.
    pub fn get_identifier(&self) -> PluginPid {
        self.0.lock().unwrap().identifier
    }
}


/// Starts a thread which collects editor updates and propagates them to plugins.
///
/// In addition to updates caused by user edits, updates can be caused by
/// plugin edits. These updates arrive asynchronously. After being applied to
/// the relevant buffer via an `Editor` instance, they need to be propagated
/// back out to all interested plugins.
///
/// In order to avoid additional complexity in the model graph (e.g. giving each
/// `Editor` a weak reference to the `PluginManager`) we instead give each
/// `Editor` a tx end of an `mpsc::channel`. As plugin updates are generated,
/// they are sent over this channel to a receiver running in another thread,
/// which forwards them to interested plugins.
pub fn start_update_thread<W: Write + Send + 'static>(
    rx: mpsc::Receiver<(ViewIdentifier, PluginUpdate, usize)>,
    manager_ref: &PluginManagerRef<W>)
{
    let manager_ref = manager_ref.clone();
    thread::spawn(move ||{
        loop {
            match rx.recv() {
                Ok((view_id, update, undo_group)) => {
                    if let Some(err) = manager_ref.update_plugins(
                        &view_id, update, undo_group).err() {
                        print_err!("error updating plugins {:?}", err);
                    }
                }
                Err(_) => break,
            }
        }
    });
}

/// Launches a plugin, associating it with a given view.
pub fn start_plugin_process<W, C>(manager_ref: &PluginManagerRef<W>,
                          plugin_desc: &PluginDescription,
                          identifier: PluginPid,
                          completion: C)
    where W: Write + Send + 'static,
          C: FnOnce(Result<PluginRef<W>, io::Error>) + Send + 'static
{

    let manager_ref = manager_ref.to_weak();
    let plugin_desc = plugin_desc.to_owned();

    thread::spawn(move || {
        print_err!("starting plugin at path {:?}", &plugin_desc.exec_path);
        let child = Command::new(&plugin_desc.exec_path)
            .stdin(Stdio::piped())
            .stdout(Stdio::piped())
            .spawn();

        match child {
            Ok(mut child) => {
                let child_stdin = child.stdin.take().unwrap();
                let child_stdout = child.stdout.take().unwrap();
                let mut looper = RpcLoop::new(child_stdin);
                let peer = looper.get_peer();
                peer.send_rpc_notification("ping", &Value::Array(Vec::new()));
                let plugin = Plugin {
                    peer: peer,
                    process: child,
                    manager: manager_ref,
                    description: plugin_desc,
                    identifier: identifier,
                };
                let mut plugin_ref = PluginRef(
                    Arc::new(Mutex::new(plugin)),
                    Arc::new(AtomicBool::new(false)));
                completion(Ok(plugin_ref.clone()));
                looper.mainloop(|| BufReader::new(child_stdout), &mut plugin_ref);
            }
            Err(err) => completion(Err(err)),
        }
    });
}<|MERGE_RESOLUTION|>--- conflicted
+++ resolved
@@ -43,7 +43,7 @@
 ///
 /// Note: two instances of the same executable will have different identifiers.
 /// Note: this identifier is distinct from the OS's process id.
-#[derive(Debug, Clone, Copy)]
+#[derive(Debug, Clone, Copy, PartialEq, Eq, PartialOrd, Ord)]
 pub struct PluginPid(usize);
 
 /// A running plugin.
@@ -90,24 +90,14 @@
         };
 
         if let Some(plugin_manager) = plugin_manager {
-<<<<<<< HEAD
             let cmd = serde_json::from_value::<PluginCommand>(params.to_owned());
             if cmd.is_err() {
                 print_err!("failed to parse plugin rpc {}, params {:?}",
                            method, params);
                 return None
             }
-            plugin_manager.lock().handle_plugin_cmd(cmd.unwrap())
-=======
-            let cmd = serde_json::from_value::<PluginCommand>(params.to_owned())
-                .expect(&format!("failed to parse plugin rpc {}, params {:?}",
-                        method, params));
-            //TODO: replace plugin name with a process-unique value identifier
-            let name = self.0.lock().unwrap().description.name.clone();
-            let result = plugin_manager.lock().handle_plugin_cmd(
-                cmd, &self.0.lock().unwrap().view_id, &name);
-        result
->>>>>>> 282c3a1c
+            let pid = self.get_identifier();
+            plugin_manager.lock().handle_plugin_cmd(cmd.unwrap(), pid)
         } else {
             None
         }
