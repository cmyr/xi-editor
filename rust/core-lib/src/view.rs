// Copyright 2016 Google Inc. All rights reserved.
//
// Licensed under the Apache License, Version 2.0 (the "License");
// you may not use this file except in compliance with the License.
// You may obtain a copy of the License at
//
//     http://www.apache.org/licenses/LICENSE-2.0
//
// Unless required by applicable law or agreed to in writing, software
// distributed under the License is distributed on an "AS IS" BASIS,
// WITHOUT WARRANTIES OR CONDITIONS OF ANY KIND, either express or implied.
// See the License for the specific language governing permissions and
// limitations under the License.

use std::cmp::{min,max};
use std::cell::RefCell;
use std::ops::Range;

use serde_json::Value;

use xi_rope::rope::{Rope, LinesMetric, RopeInfo};
<<<<<<< HEAD
use xi_rope::delta::{Delta};
=======
use xi_rope::delta::Delta;
>>>>>>> f9b59e05
use xi_rope::tree::Cursor;
use xi_rope::breaks::{Breaks, BreaksInfo, BreaksMetric, BreaksBaseMetric};
use xi_rope::interval::Interval;
use xi_rope::spans::Spans;
use xi_trace::trace_block;
use client::Client;
use edit_types::ViewEvent;
use line_cache_shadow::{self, LineCacheShadow, RenderPlan, RenderTactic};
use movement::{Movement, region_movement, selection_movement};
use rpc::{GestureType, MouseAction};
use styles::{Style, ThemeStyleMap};
use selection::{Affinity, Selection, SelRegion};
use tabs::{ViewId, BufferId};
use width_cache::WidthCache;
use word_boundaries::WordCursor;
use find::Find;
use linewrap;

type StyleMap = RefCell<ThemeStyleMap>;


/// A flag used to indicate when legacy actions should modify selections
const FLAG_SELECT: u64 = 2;

pub struct View {
    pub view_id: ViewId,
    pub buffer_id: BufferId,

    /// Tracks whether this view has been scheduled to render.
    /// We attempt to reduce duplicate renders by setting a small timeout
    /// after an edit is applied, to allow batching with any plugin updates.
    pending_render: bool,
    /// The selection state for this view. Invariant: non-empty.
    selection: Selection,

    drag_state: Option<DragState>,

    /// vertical scroll position
    first_line: usize,
    /// height of visible portion
    height: usize,
    breaks: Option<Breaks>,
    wrap_col: WrapWidth,

    /// Front end's line cache state for this view. See the `LineCacheShadow`
    /// description for the invariant.
    lc_shadow: LineCacheShadow,

    /// New offset to be scrolled into position after an edit.
    scroll_to: Option<usize>,

    /// The state for finding text for this view.
<<<<<<< HEAD
    find: Find,
=======
    /// Each instance represents a separate search query
    find: Vec<Find>,
>>>>>>> f9b59e05
}

/// The visual width of the buffer for the purpose of word wrapping.
enum WrapWidth {
    /// No wrapping in effect.
    None,

    /// Width in bytes (utf-8 code units).
    ///
    /// Only works well for ASCII, will probably not be maintained long-term.
    Bytes(usize),

    /// Width in px units, requiring measurement by the front-end.
    Width(f64),
}

/// State required to resolve a drag gesture into a selection.
struct DragState {
    /// All the selection regions other than the one being dragged.
    base_sel: Selection,

    /// Offset of the point where the drag started.
    offset: usize,

    /// Start of the region selected when drag was started (region is
    /// assumed to be forward).
    min: usize,

    /// End of the region selected when drag was started.
    max: usize,
}

impl View {
    pub fn new(view_id: ViewId, buffer_id: BufferId) -> View {
        View {
            view_id: view_id,
            buffer_id: buffer_id,
            pending_render: false,
            selection: SelRegion::caret(0).into(),
            scroll_to: Some(0),
            drag_state: None,
            first_line: 0,
            height: 10,
            breaks: None,
            wrap_col: WrapWidth::None,
            lc_shadow: LineCacheShadow::default(),
<<<<<<< HEAD
            find: Find::new(),
=======
            find: Vec::new(),
>>>>>>> f9b59e05
        }
    }

    pub(crate) fn set_has_pending_render(&mut self, pending: bool) {
    self.pending_render = pending
}

    pub(crate) fn has_pending_render(&self) -> bool {
    self.pending_render
}

    pub(crate) fn do_edit(&mut self, text: &Rope, cmd: ViewEvent) {
<<<<<<< HEAD
    use self::ViewEvent::*;
    match cmd {
        Move(movement) => self.do_move(text, movement, false),
        ModifySelection(movement) => self.do_move(text, movement, true),
        SelectAll => self.select_all(text),
        Scroll(range) => self.set_scroll(range.first, range.last),
        AddSelectionAbove =>
            self.add_selection_by_movement(text, Movement::Up),
        AddSelectionBelow =>
            self.add_selection_by_movement(text, Movement::Down),
        Gesture { line, col, ty } =>
            self.do_gesture(text, line, col, ty),
        GotoLine { line } => self.goto_line(text, line),
        FindNext { wrap_around, allow_same } =>         // todo
            self.find_next(text, false,
                           wrap_around.unwrap_or(false),
                           allow_same.unwrap_or(false)),
        FindPrevious { wrap_around } =>
            self.find_next(text, true, wrap_around.unwrap_or(false), true),
        Click(MouseAction { line, column, flags, click_count }) => {
            // Deprecated (kept for client compatibility):
            // should be removed in favor of do_gesture
            eprintln!("Usage of click is deprecated; use do_gesture");
            if (flags & FLAG_SELECT) != 0 {
                self.do_gesture(text, line, column, GestureType::RangeSelect)
            } else if click_count == Some(2) {
                self.do_gesture(text, line, column, GestureType::WordSelect)
            } else if click_count == Some(3) {
                self.do_gesture(text, line, column, GestureType::LineSelect)
            } else {
                self.do_gesture(text, line, column, GestureType::PointSelect)
=======
        use self::ViewEvent::*;
        match cmd {
            Move(movement) => self.do_move(text, movement, false),
            ModifySelection(movement) => self.do_move(text, movement, true),
            SelectAll => self.select_all(text),
            Scroll(range) => self.set_scroll(range.first, range.last),
            AddSelectionAbove =>
                self.add_selection_by_movement(text, Movement::Up),
            AddSelectionBelow =>
                self.add_selection_by_movement(text, Movement::Down),
            Gesture { line, col, ty } =>
                self.do_gesture(text, line, col, ty),
            GotoLine { line } => self.goto_line(text, line),
            FindNext { wrap_around, allow_same: _ } =>
                self.find_next(text, false, wrap_around.unwrap_or(false)),
            FindPrevious { wrap_around } =>
                self.find_next(text, true, wrap_around.unwrap_or(false)),
            Click(MouseAction { line, column, flags, click_count }) => {
                // Deprecated (kept for client compatibility):
                // should be removed in favor of do_gesture
                eprintln!("Usage of click is deprecated; use do_gesture");
                if (flags & FLAG_SELECT) != 0 {
                    self.do_gesture(text, line, column, GestureType::RangeSelect)
                } else if click_count == Some(2) {
                    self.do_gesture(text, line, column, GestureType::WordSelect)
                } else if click_count == Some(3) {
                    self.do_gesture(text, line, column, GestureType::LineSelect)
                } else {
                    self.do_gesture(text, line, column, GestureType::PointSelect)
                }
>>>>>>> f9b59e05
            }
        }
        Drag(MouseAction { line, column, .. }) =>
            self.do_drag(text, line, column, Affinity::default()),
        Cancel => self.do_cancel(text),
    }
}

    fn do_gesture(&mut self, text: &Rope, line: u64, col: u64, ty: GestureType) {
        let line = line as usize;
        let col = col as usize;
        let offset = self.line_col_to_offset(text, line, col);
        match ty {
            GestureType::PointSelect => {
                self.set_selection(text, SelRegion::caret(offset));
                self.start_drag(offset, offset, offset);
            },
            GestureType::RangeSelect => self.select_range(text, offset),
            GestureType::ToggleSel => self.toggle_sel(text, offset),
            GestureType::LineSelect =>
                self.select_line(text, offset, line, false),
            GestureType::WordSelect =>
                self.select_word(text, offset, false),
            GestureType::MultiLineSelect =>
                self.select_line(text, offset, line, true),
            GestureType::MultiWordSelect =>
                self.select_word(text, offset, true)
        }
    }

    fn do_cancel(&mut self, text: &Rope) {
        self.collapse_selections(text);
<<<<<<< HEAD
        self.find.unset();
    }

    pub fn unset_find(&mut self) {
        self.find.unset()
=======
        for mut find in self.find.iter_mut() {
            find.unset();
        }
    }

    pub fn unset_find(&mut self) {
        for mut find in self.find.iter_mut() {
            find.unset();
        }
>>>>>>> f9b59e05
    }

    fn goto_line(&mut self, text: &Rope, line: u64) {
        let offset = self.line_col_to_offset(text, line as usize, 0);
        self.set_selection(text, SelRegion::caret(offset));
    }

    pub fn set_scroll(&mut self, first: i64, last: i64) {
        let first = max(first, 0) as usize;
        let last = max(last, 0) as usize;
        self.first_line = first;
        self.height = last - first;
    }

    pub fn scroll_height(&self) -> usize {
        self.height
    }

    fn scroll_to_cursor(&mut self, text: &Rope) {
        let end = self.sel_regions().last().unwrap().end;
        let line = self.line_of_offset(text, end);
        if line < self.first_line {
            self.first_line = line;
        } else if self.first_line + self.height <= line {
            self.first_line = line - (self.height - 1);
        }
        // We somewhat arbitrarily choose the last region for setting the old-style
        // selection state, and for scrolling it into view if needed. This choice can
        // likely be improved.
        self.scroll_to = Some(end);
    }

    /// Toggles a caret at the given offset.
    pub fn toggle_sel(&mut self, text: &Rope, offset: usize) {
        // We could probably reduce the cloning of selections by being clever.
        let mut selection = self.selection.clone();
        if !selection.regions_in_range(offset, offset).is_empty() {
            selection.delete_range(offset, offset, true);
            if !selection.is_empty() {
                self.drag_state = None;
                self.set_selection_raw(text, selection);
                return;
            }
        }
        self.drag_state = Some(DragState {
            base_sel: selection.clone(),
            offset,
            min: offset,
            max: offset,
        });
        let region = SelRegion::caret(offset);
        selection.add_region(region);
        self.set_selection_raw(text, selection);
    }

    /// Move the selection by the given movement. Return value is the offset of
    /// a point that should be scrolled into view.
    ///
    /// If `modify` is `true`, the selections are modified, otherwise the results
    /// of individual region movements become carets.
    pub fn do_move(&mut self, text: &Rope, movement: Movement, modify: bool) {
        self.drag_state = None;
        let new_sel = selection_movement(movement, &self.selection,
                                         self, text, modify);
        self.set_selection(text, new_sel);
    }

    /// Set the selection to a new value.
    pub fn set_selection<S: Into<Selection>>(&mut self, text: &Rope, sel: S) {
        self.set_selection_raw(text, sel.into());
        self.scroll_to_cursor(text);
    }

    /// Sets the selection to a new value, without invalidating.
    fn set_selection_for_edit(&mut self, text: &Rope, sel: Selection) {
        self.selection = sel;
        self.scroll_to_cursor(text);
    }

    /// Sets the selection to a new value, invalidating the line cache as needed.
    /// This function does not perform any scrolling.
    fn set_selection_raw(&mut self, text: &Rope, sel: Selection) {
        self.invalidate_selection(text);
        self.selection = sel;
        self.invalidate_selection(text);
    }

    /// Invalidate the current selection. Note that we could be even more
    /// fine-grained in the case of multiple cursors, but we also want this
    /// method to be fast even when the selection is large.
    fn invalidate_selection(&mut self, text: &Rope) {
        // TODO: refine for upstream (caret appears on prev line)
        let first_line = self.line_of_offset(text, self.selection.first().unwrap().min());
        let last_line = self.line_of_offset(text, self.selection.last().unwrap().max()) + 1;
        let all_caret = self.selection.iter().all(|region| region.is_caret());
        let invalid = if all_caret {
            line_cache_shadow::CURSOR_VALID
        } else {
            line_cache_shadow::CURSOR_VALID | line_cache_shadow::STYLES_VALID
        };
        self.lc_shadow.partial_invalidate(first_line, last_line, invalid);
    }

    fn add_selection_by_movement(&mut self, text: &Rope, movement: Movement) {
        let mut sel = Selection::new();
        for &region in self.sel_regions() {
            sel.add_region(region);
            let new_region = region_movement(movement, region, self,
                                             &text, false);
            sel.add_region(new_region);
        }
        self.set_selection(text, sel);
    }

    // TODO: insert from keyboard or input method shouldn't break undo group,
    /// Invalidates the styles of the given range (start and end are offsets within
    /// the text).
    pub fn invalidate_styles(&mut self, text: &Rope, start: usize, end: usize) {
        let first_line = self.line_of_offset(text, start);
        let (mut last_line, last_col) = self.offset_to_line_col(text, end);
        last_line += if last_col > 0 { 1 } else { 0 };
        self.lc_shadow.partial_invalidate(first_line, last_line, line_cache_shadow::STYLES_VALID);
    }

    /// Select entire buffer.
    ///
    /// Note: unlike movement based selection, this does not scroll.
    pub fn select_all(&mut self, text: &Rope) {
        let selection = SelRegion::new(0, text.len()).into();
        self.set_selection_raw(text, selection);
    }

    /// Selects a specific range (eg. when the user performs SHIFT + click).
    pub fn select_range(&mut self, text: &Rope, offset: usize) {
        if !self.is_point_in_selection(offset) {
            let sel = {
                let (last, rest) = self.sel_regions().split_last().unwrap();
                let mut sel = Selection::new();
                for &region in rest {
                    sel.add_region(region);
                }
                // TODO: small nit, merged region should be backward if end < start.
                // This could be done by explicitly overriding, or by tweaking the
                // merge logic.
                sel.add_region(SelRegion::new(last.start, offset));
                sel
            };
            self.set_selection(text, sel);
            self.start_drag(offset, offset, offset);
        }
    }

    /// Selects the given region and supports multi selection.
    fn select_region(&mut self, text: &Rope, offset: usize, region: SelRegion, multi_select: bool) {
        let mut selection = match multi_select {
            true => self.selection.clone(),
            false => Selection::new(),
        };

        selection.add_region(region);
        self.set_selection(text, selection);

        self.start_drag(offset, region.start, region.end);
    }

    /// Selects an entire word and supports multi selection.
    pub fn select_word(&mut self, text: &Rope, offset: usize, multi_select: bool) {
        let (start, end) = {
            let mut word_cursor = WordCursor::new(text, offset);
            word_cursor.select_word()
        };

        self.select_region(text, offset, SelRegion::new(start, end), multi_select);
    }

    /// Selects an entire line and supports multi selection.
    pub fn select_line(&mut self, text: &Rope, offset: usize, line: usize, multi_select: bool) {
        let start = self.line_col_to_offset(text, line, 0);
        let end = self.line_col_to_offset(text, line + 1, 0);

        self.select_region(text, offset, SelRegion::new(start, end), multi_select);
    }

    /// Starts a drag operation.
    pub fn start_drag(&mut self, offset: usize, min: usize, max: usize) {
        let base_sel = Selection::new();
        self.drag_state = Some(DragState { base_sel, offset, min, max });
    }

    /// Does a drag gesture, setting the selection from a combination of the drag
    /// state and new offset.
    fn do_drag(&mut self, text: &Rope, line: u64, col: u64, affinity: Affinity) {
        let offset = self.line_col_to_offset(text, line as usize, col as usize);
        let new_sel = self.drag_state.as_ref().map(|drag_state| {
            let mut sel = drag_state.base_sel.clone();
            // TODO: on double or triple click, quantize offset to requested granularity.
            let (start, end) = if offset < drag_state.offset {
                (drag_state.max, min(offset, drag_state.min))
            } else {
                (drag_state.min, max(offset, drag_state.max))
            };
            let horiz = None;
            sel.add_region(
                SelRegion::new(start, end)
                  .with_horiz(horiz)
                  .with_affinity(affinity)
            );
            sel
        });

        if let Some(sel) = new_sel {
            self.set_selection(text, sel);
        }
    }

    /// Returns the regions of the current selection.
    pub fn sel_regions(&self) -> &[SelRegion] {
        &self.selection
    }

    /// Collapse all selections in this view into a single caret
    pub fn collapse_selections(&mut self, text: &Rope) {
        let mut sel = self.selection.clone();
        sel.collapse();
        self.set_selection(text, sel);
    }

    /// Determines whether the offset is in any selection (counting carets and
    /// selection edges).
    pub fn is_point_in_selection(&self, offset: usize) -> bool {
        !self.selection.regions_in_range(offset, offset).is_empty()
    }

    // Render a single line, and advance cursors to next line.
    fn render_line(&self, client: &Client, styles: &StyleMap,
                   text: &Rope, start_of_line: &mut Cursor<RopeInfo>,
                   soft_breaks: Option<&mut Cursor<BreaksInfo>>,
                   style_spans: &Spans<Style>, line_num: usize) -> Value
    {
        let start_pos = start_of_line.pos();
        let pos = soft_breaks.map_or(start_of_line.next::<LinesMetric>(), |bc| {
            let pos = bc.next::<BreaksMetric>();
            // if using breaks update cursor
            if let Some(pos) = pos { start_of_line.set(pos) }
            pos
        }).unwrap_or(text.len());

        let l_str = text.slice_to_string(start_pos, pos);
        let mut cursors = Vec::new();
        let mut selections = Vec::new();
        for region in self.selection.regions_in_range(start_pos, pos) {
            // cursor
            let c = region.end;
            if (c > start_pos && c < pos) ||
              (!region.is_upstream() && c == start_pos) ||
              (region.is_upstream() && c == pos) ||
              (c == pos && c == text.len() && self.line_of_offset(text, c) == line_num)
              {
                  cursors.push(c - start_pos);
              }

            // selection with interior
            let sel_start_ix = clamp(region.min(), start_pos, pos) - start_pos;
            let sel_end_ix = clamp(region.max(), start_pos, pos) - start_pos;
            if sel_end_ix > sel_start_ix {
                selections.push((sel_start_ix, sel_end_ix));
            }
        }

<<<<<<< HEAD
        // todo
        let mut hls = Vec::new();
        for search_occurrence in self.find.occurrences() {
            for region in search_occurrence.regions_in_range(start_pos, pos) {
=======
        // todo: active highlights different style
        let mut hls = Vec::new();
        for find in self.find.iter() {
            for region in find.occurrences().regions_in_range(start_pos, pos) {
>>>>>>> f9b59e05
                let sel_start_ix = clamp(region.min(), start_pos, pos) - start_pos;
                let sel_end_ix = clamp(region.max(), start_pos, pos) - start_pos;
                if sel_end_ix > sel_start_ix {
                    hls.push((sel_start_ix, sel_end_ix));
                }
            }
        }

        let styles = self.render_styles(client, styles, start_pos, pos,
                                        &selections, &hls, style_spans);

        let mut result = json!({
            "text": &l_str,
            "styles": styles,
        });

        if !cursors.is_empty() {
            result["cursor"] = json!(cursors);
        }
        result
    }

    pub fn render_styles(&self, client: &Client, styles: &StyleMap,
                         start: usize, end: usize, sel: &[(usize, usize)],
                         hls: &[(usize, usize)],
                         style_spans: &Spans<Style>) -> Vec<isize>
    {
        let mut rendered_styles = Vec::new();
        let style_spans = style_spans.subseq(Interval::new_closed_open(start, end));

        let mut ix = 0;
        for &(sel_start, sel_end) in sel {
            rendered_styles.push((sel_start as isize) - ix);
            rendered_styles.push(sel_end as isize - sel_start as isize);
            rendered_styles.push(0);
            ix = sel_end as isize;
        }
        for &(sel_start, sel_end) in hls {
            rendered_styles.push((sel_start as isize) - ix);
            rendered_styles.push(sel_end as isize - sel_start as isize);
            rendered_styles.push(1);
            ix = sel_end as isize;
        }
        for (iv, style) in style_spans.iter() {
            let style_id = self.get_or_def_style_id(client, styles, &style);
            rendered_styles.push((iv.start() as isize) - ix);
            rendered_styles.push(iv.end() as isize - iv.start() as isize);
            rendered_styles.push(style_id as isize);
            ix = iv.end() as isize;
        }
        rendered_styles
    }

    fn get_or_def_style_id(&self, client: &Client, style_map: &StyleMap,
                           style: &Style) -> usize {
        let mut style_map = style_map.borrow_mut();
        if let Some(ix) = style_map.lookup(style) {
            return ix;
        }
        let ix = style_map.add(style);
        let style = style_map.merge_with_default(style);
        client.def_style(&style.to_json(ix));
        ix
    }

    fn build_update_op(&self, op: &str, lines: Option<Vec<Value>>, n: usize) -> Value {
        let mut update = json!({
            "op": op,
            "n": n,
        });

        if let Some(lines) = lines {
            update["lines"] = json!(lines);
        }

        update
    }

    fn send_update_for_plan(&mut self, text: &Rope, client: &Client,
                            styles: &StyleMap, style_spans: &Spans<Style>,
                            plan: &RenderPlan, pristine: bool)
    {
        if !self.lc_shadow.needs_render(plan) { return; }

        let mut b = line_cache_shadow::Builder::new();
        let mut ops = Vec::new();
        let mut line_num = 0;  // tracks old line cache

        for seg in self.lc_shadow.iter_with_plan(plan) {
            match seg.tactic {
                RenderTactic::Discard => {
                    ops.push(self.build_update_op("invalidate", None, seg.n));
                    b.add_span(seg.n, 0, 0);
                }
                RenderTactic::Preserve => {
                    // TODO: in the case where it's ALL_VALID & !CURSOR_VALID, and cursors
                    // are empty, could send update removing the cursor.
                    if seg.validity == line_cache_shadow::ALL_VALID {
                        let n_skip = seg.their_line_num - line_num;
                        if n_skip > 0 {
                            ops.push(self.build_update_op("skip", None, n_skip));
                        }
                        ops.push(self.build_update_op("copy", None, seg.n));
                        b.add_span(seg.n, seg.our_line_num, line_cache_shadow::ALL_VALID);
                        line_num = seg.their_line_num + seg.n;
                    } else {
                        ops.push(self.build_update_op("invalidate", None, seg.n));
                        b.add_span(seg.n, 0, 0);
                    }
                }
                RenderTactic::Render => {
                    // TODO: update (rather than re-render) in cases of text valid
                    if seg.validity == line_cache_shadow::ALL_VALID {
                        let n_skip = seg.their_line_num - line_num;
                        if n_skip > 0 {
                            ops.push(self.build_update_op("skip", None, n_skip));
                        }
                        ops.push(self.build_update_op("copy", None, seg.n));
                        b.add_span(seg.n, seg.our_line_num, line_cache_shadow::ALL_VALID);
                        line_num = seg.their_line_num + seg.n;
                    } else {
                        let start_line = seg.our_line_num;
                        let end_line = start_line + seg.n;

<<<<<<< HEAD
                        // todo
                        if self.find.hls_dirty() {
                            self.update_find_for_lines(text, start_line, end_line);
                        }

=======
>>>>>>> f9b59e05
                        let offset = self.offset_of_line(text, start_line);
                        let mut line_cursor = Cursor::new(text, offset);
                        let mut soft_breaks = self.breaks.as_ref().map(|breaks|
                          Cursor::new(breaks, offset));
                        let mut rendered_lines = Vec::new();
                        for line_num in start_line..end_line {
                            let line = self.render_line(client, styles, text,
                                                        &mut line_cursor,
                                                        soft_breaks.as_mut(),
                                                        style_spans, line_num);
                            rendered_lines.push(line);
                        }
                        ops.push(self.build_update_op("ins", Some(rendered_lines), seg.n));
                        b.add_span(seg.n, seg.our_line_num, line_cache_shadow::ALL_VALID);
                    }
                }
            }
        }
        let params = json!({
            "ops": ops,
            "pristine": pristine,
        });

<<<<<<< HEAD
        eprintln!("params {:?}", params);

        client.update_view(self.view_id, &params);
        self.lc_shadow = b.build();
        self.find.set_hls_dirty(false)
=======
        client.update_view(self.view_id, &params);
        self.lc_shadow = b.build();
        for find in &mut self.find {
            find.set_hls_dirty(false)
        }
>>>>>>> f9b59e05
    }

    /// Update front-end with any changes to view since the last time sent.
    /// The `pristine` argument indicates whether or not the buffer has
    /// unsaved changes.
    pub fn render_if_dirty(&mut self, text: &Rope, client: &Client,
                           styles: &StyleMap, style_spans: &Spans<Style>,
                           pristine: bool)
    {
        let height = self.line_of_offset(text, text.len()) + 1;
        let plan = RenderPlan::create(height, self.first_line, self.height);
        self.send_update_for_plan(text, client, styles,
                                  style_spans, &plan, pristine);
        if let Some(new_scroll_pos) = self.scroll_to.take() {
            let (line, col) = self.offset_to_line_col(text, new_scroll_pos);
            client.scroll_to(self.view_id, line, col);
        }
    }

    // Send the requested lines even if they're outside the current scroll region.
    pub fn request_lines(&mut self, text: &Rope, client: &Client,
                         styles: &StyleMap, style_spans: &Spans<Style>,
                         first_line: usize, last_line: usize, pristine: bool) {
        let height = self.line_of_offset(text, text.len()) + 1;
        let mut plan = RenderPlan::create(height, self.first_line, self.height);
        plan.request_lines(first_line, last_line);
        self.send_update_for_plan(text, client, styles,
                                  style_spans, &plan, pristine);
    }

    /// Invalidates front-end's entire line cache, forcing a full render at the next
    /// update cycle. This should be a last resort, updates should generally cause
    /// finer grain invalidation.
    pub fn set_dirty(&mut self, text: &Rope) {
        let height = self.line_of_offset(text, text.len()) + 1;
        let mut b = line_cache_shadow::Builder::new();
        b.add_span(height, 0, 0);
        b.set_dirty(true);
        self.lc_shadow = b.build();
    }

    // How should we count "column"? Valid choices include:
    // * Unicode codepoints
    // * grapheme clusters
    // * Unicode width (so CJK counts as 2)
    // * Actual measurement in text layout
    // * Code units in some encoding
    //
    // Of course, all these are identical for ASCII. For now we use UTF-8 code units
    // for simplicity.

    pub fn offset_to_line_col(&self, text: &Rope, offset: usize) -> (usize, usize) {
        let line = self.line_of_offset(text, offset);
        (line, offset - self.offset_of_line(text, line))
    }

    pub fn line_col_to_offset(&self, text: &Rope, line: usize, col: usize) -> usize {
        let mut offset = self.offset_of_line(text, line).saturating_add(col);
        if offset >= text.len() {
            offset = text.len();
            if self.line_of_offset(text, offset) <= line {
                return offset;
            }
        } else {
            // Snap to grapheme cluster boundary
            offset = text.prev_grapheme_offset(offset + 1).unwrap();
        }

        // clamp to end of line
        let next_line_offset = self.offset_of_line(text, line + 1);
        if offset >= next_line_offset {
            if let Some(prev) = text.prev_grapheme_offset(next_line_offset) {
                offset = prev;
            }
        }
        offset
    }

    // use own breaks if present, or text if not (no line wrapping)

    /// Returns the visible line number containing the given offset.
    pub fn line_of_offset(&self, text: &Rope, offset: usize) -> usize {
        match self.breaks {
            Some(ref breaks) => {
                breaks.convert_metrics::<BreaksBaseMetric, BreaksMetric>(offset)
            }
            None => text.line_of_offset(offset)
        }
    }

    /// Returns the byte offset corresponding to the line `line`.
    pub fn offset_of_line(&self, text: &Rope, line: usize) -> usize {
        match self.breaks {
            Some(ref breaks) => {
                breaks.convert_metrics::<BreaksMetric, BreaksBaseMetric>(line)
            }
            None => {
                // sanitize input
                let line = line.min(text.measure::<LinesMetric>() + 1);
                text.offset_of_line(line)
            }
        }
    }

    pub fn rewrap(&mut self, text: &Rope, wrap_col: usize) {
        if wrap_col > 0 {
            self.breaks = Some(linewrap::linewrap(text, wrap_col));
            self.wrap_col = WrapWidth::Bytes(wrap_col);
        } else {
            self.breaks = None
        }
    }

    /// Updates the view after the text has been modified by the given `delta`.
    /// This method is responsible for updating the cursors, and also for
    /// recomputing line wraps.
    pub fn after_edit(&mut self, text: &Rope, last_text: &Rope,
                      delta: &Delta<RopeInfo>, client: &Client,
                      width_cache: &mut WidthCache, keep_selections: bool)
    {
        let (iv, new_len) = delta.summary();
        if let Some(breaks) = self.breaks.as_mut() {
            match self.wrap_col {
                WrapWidth::None => (),
                WrapWidth::Bytes(col) => linewrap::rewrap(breaks, text, iv,
                                                          new_len, col),
                WrapWidth::Width(px) =>
                    linewrap::rewrap_width(breaks, text, width_cache,
                                           client, iv, new_len, px),
            }
        }
        if self.breaks.is_some() {
            // TODO: finer grain invalidation for the line wrapping, needs info
            // about what wrapped.
            self.set_dirty(text);
        } else {
            let start = self.line_of_offset(last_text, iv.start());
            let end = self.line_of_offset(last_text, iv.end()) + 1;
            let new_end = self.line_of_offset(text, iv.start() + new_len) + 1;
            self.lc_shadow.edit(start, end, new_end - start);
        }
        // Any edit cancels a drag. This is good behavior for edits initiated through
        // the front-end, but perhaps not for async edits.
        self.drag_state = None;

<<<<<<< HEAD
        self.find.update_highlights(text, last_text, delta);      // todo (or update_find for delta region?)
=======
        // update only find highlights affected by change
        for find in &mut self.find {
            find.update_highlights(text, delta);
        }
>>>>>>> f9b59e05

        // Note: for committing plugin edits, we probably want to know the priority
        // of the delta so we can set the cursor before or after the edit, as needed.
        let new_sel = self.selection.apply_delta(delta, true, keep_selections);
        self.set_selection_for_edit(text, new_sel);
    }

    pub fn do_find(&mut self, text: &Rope, chars: Option<String>,
                   case_sensitive: bool) -> Value {
        // todo
        let mut from_sel = false;
        let search_string = if chars.is_some() {
            chars
        } else {
            self.sel_regions().last().and_then(|region| {
                if region.is_caret() {
                    None
                } else {
                    from_sel = true;
                    Some(text.slice_to_string(region.min(), region.max()))
                }
            })
        };

<<<<<<< HEAD
        self.set_dirty(text);       // todo: only set lines with search results dirty
        self.find.do_find(text, search_string, case_sensitive)
    }

    fn update_find_for_lines(&mut self, text: &Rope, first_line: usize, last_line: usize) {
        let start = self.offset_of_line(text, first_line);
        let end = self.offset_of_line(text, last_line);
        self.find.update_find(text, start, end, true, false);
    }

=======
        self.set_dirty(text);

        // todo: this will be changed once multiple queries are supported
        // todo: for now only a single search query is supported however in the future
        // todo: the correct Find instance needs to be updated with the new parameters
        if self.find.is_empty() {
            self.find.push(Find::new())
        }

        self.find.first_mut().unwrap().do_find(text, search_string, case_sensitive)
    }
>>>>>>> f9b59e05

    pub fn find_next(&mut self, text: &Rope, reverse: bool, wrap: bool) {
        self.select_next_occurrence(text, reverse, false);
        if self.scroll_to.is_none() && wrap {
            self.select_next_occurrence(text, reverse, true);
        }
    }

    /// Select the next occurrence relative to the last cursor. `reverse` determines whether the
    /// next occurrence before (`true`) or after (`false`) the last cursor is selected. `wrapped`
    /// indicates a search for the next occurrence past the end of the file.
    pub fn select_next_occurrence(&mut self, text: &Rope, reverse: bool, wrapped: bool)
    {
<<<<<<< HEAD
=======
        // select occurrence closest to last selection
>>>>>>> f9b59e05
        let sel = match self.sel_regions().last() {
            Some(sel) => (sel.min(), sel.max()),
            None => return,
        };

<<<<<<< HEAD
        if let Some(occ) = self.find.next_occurrence(text, reverse, wrapped, stop_on_found, allow_same, sel) {
=======
        // multiple queries; select closest occurrence
        let closest_occurrence = self.find.iter().flat_map(|x|
            x.next_occurrence(text, reverse, wrapped, sel)
        ).min_by_key(|x| {
            match reverse {
                true => x.end,
                false => x.start
            }
        });

        if let Some(occ) = closest_occurrence {
>>>>>>> f9b59e05
            self.set_selection(text, occ);
        }
    }

    /// Get the line range of a selected region.
    pub fn get_line_range(&self, text: &Rope, region: &SelRegion) -> Range<usize> {
        let (first_line, _) = self.offset_to_line_col(text, region.min());
        let (mut last_line, last_col) =
        self.offset_to_line_col(text, region.max());
        if last_col == 0 && last_line > first_line {
            last_line -= 1;
        }

        first_line..(last_line + 1)
    }

    /// Generate line breaks based on width measurement. Currently batch-mode,
    /// and currently in a debugging state.
    pub fn wrap_width(&mut self, text: &Rope, width_cache: &mut WidthCache,
                      client: &Client, style_spans: &Spans<Style>)
    {
        let _t = trace_block("View::wrap_width", &["core"]);
        let width_px = 500.0;
        self.breaks = Some(linewrap::linewrap_width(text, width_cache,
                                                    style_spans, client,
                                                    width_px));
        self.wrap_col = WrapWidth::Width(width_px);
    }
}

// utility function to clamp a value within the given range
fn clamp(x: usize, min: usize, max: usize) -> usize {
    if x < min {
        min
    } else if x < max {
        x
    } else {
        max
    }
}<|MERGE_RESOLUTION|>--- conflicted
+++ resolved
@@ -19,11 +19,7 @@
 use serde_json::Value;
 
 use xi_rope::rope::{Rope, LinesMetric, RopeInfo};
-<<<<<<< HEAD
-use xi_rope::delta::{Delta};
-=======
 use xi_rope::delta::Delta;
->>>>>>> f9b59e05
 use xi_rope::tree::Cursor;
 use xi_rope::breaks::{Breaks, BreaksInfo, BreaksMetric, BreaksBaseMetric};
 use xi_rope::interval::Interval;
@@ -76,12 +72,8 @@
     scroll_to: Option<usize>,
 
     /// The state for finding text for this view.
-<<<<<<< HEAD
-    find: Find,
-=======
     /// Each instance represents a separate search query
     find: Vec<Find>,
->>>>>>> f9b59e05
 }
 
 /// The visual width of the buffer for the purpose of word wrapping.
@@ -128,56 +120,19 @@
             breaks: None,
             wrap_col: WrapWidth::None,
             lc_shadow: LineCacheShadow::default(),
-<<<<<<< HEAD
-            find: Find::new(),
-=======
             find: Vec::new(),
->>>>>>> f9b59e05
         }
     }
 
     pub(crate) fn set_has_pending_render(&mut self, pending: bool) {
-    self.pending_render = pending
-}
+        self.pending_render = pending
+    }
 
     pub(crate) fn has_pending_render(&self) -> bool {
-    self.pending_render
-}
+        self.pending_render
+    }
 
     pub(crate) fn do_edit(&mut self, text: &Rope, cmd: ViewEvent) {
-<<<<<<< HEAD
-    use self::ViewEvent::*;
-    match cmd {
-        Move(movement) => self.do_move(text, movement, false),
-        ModifySelection(movement) => self.do_move(text, movement, true),
-        SelectAll => self.select_all(text),
-        Scroll(range) => self.set_scroll(range.first, range.last),
-        AddSelectionAbove =>
-            self.add_selection_by_movement(text, Movement::Up),
-        AddSelectionBelow =>
-            self.add_selection_by_movement(text, Movement::Down),
-        Gesture { line, col, ty } =>
-            self.do_gesture(text, line, col, ty),
-        GotoLine { line } => self.goto_line(text, line),
-        FindNext { wrap_around, allow_same } =>         // todo
-            self.find_next(text, false,
-                           wrap_around.unwrap_or(false),
-                           allow_same.unwrap_or(false)),
-        FindPrevious { wrap_around } =>
-            self.find_next(text, true, wrap_around.unwrap_or(false), true),
-        Click(MouseAction { line, column, flags, click_count }) => {
-            // Deprecated (kept for client compatibility):
-            // should be removed in favor of do_gesture
-            eprintln!("Usage of click is deprecated; use do_gesture");
-            if (flags & FLAG_SELECT) != 0 {
-                self.do_gesture(text, line, column, GestureType::RangeSelect)
-            } else if click_count == Some(2) {
-                self.do_gesture(text, line, column, GestureType::WordSelect)
-            } else if click_count == Some(3) {
-                self.do_gesture(text, line, column, GestureType::LineSelect)
-            } else {
-                self.do_gesture(text, line, column, GestureType::PointSelect)
-=======
         use self::ViewEvent::*;
         match cmd {
             Move(movement) => self.do_move(text, movement, false),
@@ -208,14 +163,12 @@
                 } else {
                     self.do_gesture(text, line, column, GestureType::PointSelect)
                 }
->>>>>>> f9b59e05
-            }
-        }
-        Drag(MouseAction { line, column, .. }) =>
-            self.do_drag(text, line, column, Affinity::default()),
-        Cancel => self.do_cancel(text),
-    }
-}
+            }
+            Drag(MouseAction { line, column, .. }) =>
+                self.do_drag(text, line, column, Affinity::default()),
+            Cancel => self.do_cancel(text),
+        }
+    }
 
     fn do_gesture(&mut self, text: &Rope, line: u64, col: u64, ty: GestureType) {
         let line = line as usize;
@@ -241,13 +194,6 @@
 
     fn do_cancel(&mut self, text: &Rope) {
         self.collapse_selections(text);
-<<<<<<< HEAD
-        self.find.unset();
-    }
-
-    pub fn unset_find(&mut self) {
-        self.find.unset()
-=======
         for mut find in self.find.iter_mut() {
             find.unset();
         }
@@ -257,7 +203,6 @@
         for mut find in self.find.iter_mut() {
             find.unset();
         }
->>>>>>> f9b59e05
     }
 
     fn goto_line(&mut self, text: &Rope, line: u64) {
@@ -462,8 +407,8 @@
             let horiz = None;
             sel.add_region(
                 SelRegion::new(start, end)
-                  .with_horiz(horiz)
-                  .with_affinity(affinity)
+                    .with_horiz(horiz)
+                    .with_affinity(affinity)
             );
             sel
         });
@@ -512,12 +457,12 @@
             // cursor
             let c = region.end;
             if (c > start_pos && c < pos) ||
-              (!region.is_upstream() && c == start_pos) ||
-              (region.is_upstream() && c == pos) ||
-              (c == pos && c == text.len() && self.line_of_offset(text, c) == line_num)
-              {
-                  cursors.push(c - start_pos);
-              }
+                (!region.is_upstream() && c == start_pos) ||
+                (region.is_upstream() && c == pos) ||
+                (c == pos && c == text.len() && self.line_of_offset(text, c) == line_num)
+            {
+                cursors.push(c - start_pos);
+            }
 
             // selection with interior
             let sel_start_ix = clamp(region.min(), start_pos, pos) - start_pos;
@@ -527,17 +472,10 @@
             }
         }
 
-<<<<<<< HEAD
-        // todo
-        let mut hls = Vec::new();
-        for search_occurrence in self.find.occurrences() {
-            for region in search_occurrence.regions_in_range(start_pos, pos) {
-=======
         // todo: active highlights different style
         let mut hls = Vec::new();
         for find in self.find.iter() {
             for region in find.occurrences().regions_in_range(start_pos, pos) {
->>>>>>> f9b59e05
                 let sel_start_ix = clamp(region.min(), start_pos, pos) - start_pos;
                 let sel_end_ix = clamp(region.max(), start_pos, pos) - start_pos;
                 if sel_end_ix > sel_start_ix {
@@ -662,18 +600,10 @@
                         let start_line = seg.our_line_num;
                         let end_line = start_line + seg.n;
 
-<<<<<<< HEAD
-                        // todo
-                        if self.find.hls_dirty() {
-                            self.update_find_for_lines(text, start_line, end_line);
-                        }
-
-=======
->>>>>>> f9b59e05
                         let offset = self.offset_of_line(text, start_line);
                         let mut line_cursor = Cursor::new(text, offset);
                         let mut soft_breaks = self.breaks.as_ref().map(|breaks|
-                          Cursor::new(breaks, offset));
+                            Cursor::new(breaks, offset));
                         let mut rendered_lines = Vec::new();
                         for line_num in start_line..end_line {
                             let line = self.render_line(client, styles, text,
@@ -693,19 +623,11 @@
             "pristine": pristine,
         });
 
-<<<<<<< HEAD
-        eprintln!("params {:?}", params);
-
-        client.update_view(self.view_id, &params);
-        self.lc_shadow = b.build();
-        self.find.set_hls_dirty(false)
-=======
         client.update_view(self.view_id, &params);
         self.lc_shadow = b.build();
         for find in &mut self.find {
             find.set_hls_dirty(false)
         }
->>>>>>> f9b59e05
     }
 
     /// Update front-end with any changes to view since the last time sent.
@@ -851,14 +773,10 @@
         // the front-end, but perhaps not for async edits.
         self.drag_state = None;
 
-<<<<<<< HEAD
-        self.find.update_highlights(text, last_text, delta);      // todo (or update_find for delta region?)
-=======
         // update only find highlights affected by change
         for find in &mut self.find {
             find.update_highlights(text, delta);
         }
->>>>>>> f9b59e05
 
         // Note: for committing plugin edits, we probably want to know the priority
         // of the delta so we can set the cursor before or after the edit, as needed.
@@ -868,7 +786,6 @@
 
     pub fn do_find(&mut self, text: &Rope, chars: Option<String>,
                    case_sensitive: bool) -> Value {
-        // todo
         let mut from_sel = false;
         let search_string = if chars.is_some() {
             chars
@@ -883,18 +800,6 @@
             })
         };
 
-<<<<<<< HEAD
-        self.set_dirty(text);       // todo: only set lines with search results dirty
-        self.find.do_find(text, search_string, case_sensitive)
-    }
-
-    fn update_find_for_lines(&mut self, text: &Rope, first_line: usize, last_line: usize) {
-        let start = self.offset_of_line(text, first_line);
-        let end = self.offset_of_line(text, last_line);
-        self.find.update_find(text, start, end, true, false);
-    }
-
-=======
         self.set_dirty(text);
 
         // todo: this will be changed once multiple queries are supported
@@ -906,7 +811,6 @@
 
         self.find.first_mut().unwrap().do_find(text, search_string, case_sensitive)
     }
->>>>>>> f9b59e05
 
     pub fn find_next(&mut self, text: &Rope, reverse: bool, wrap: bool) {
         self.select_next_occurrence(text, reverse, false);
@@ -920,18 +824,12 @@
     /// indicates a search for the next occurrence past the end of the file.
     pub fn select_next_occurrence(&mut self, text: &Rope, reverse: bool, wrapped: bool)
     {
-<<<<<<< HEAD
-=======
         // select occurrence closest to last selection
->>>>>>> f9b59e05
         let sel = match self.sel_regions().last() {
             Some(sel) => (sel.min(), sel.max()),
             None => return,
         };
 
-<<<<<<< HEAD
-        if let Some(occ) = self.find.next_occurrence(text, reverse, wrapped, stop_on_found, allow_same, sel) {
-=======
         // multiple queries; select closest occurrence
         let closest_occurrence = self.find.iter().flat_map(|x|
             x.next_occurrence(text, reverse, wrapped, sel)
@@ -943,7 +841,6 @@
         });
 
         if let Some(occ) = closest_occurrence {
->>>>>>> f9b59e05
             self.set_selection(text, occ);
         }
     }
@@ -951,8 +848,7 @@
     /// Get the line range of a selected region.
     pub fn get_line_range(&self, text: &Rope, region: &SelRegion) -> Range<usize> {
         let (first_line, _) = self.offset_to_line_col(text, region.min());
-        let (mut last_line, last_col) =
-        self.offset_to_line_col(text, region.max());
+        let (mut last_line, last_col) = self.offset_to_line_col(text, region.max());
         if last_col == 0 && last_line > first_line {
             last_line -= 1;
         }
